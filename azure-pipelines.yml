# If you make changes to builds or artifacts, please check and update the following files if needed:
# README.md, CI/azure/prepare_assets.sh, artifact_manifest.txt.cmakein, CI/publish_deps.ps1

trigger:
  branches:
    include:
    - main
    - master
<<<<<<< HEAD
    - dev
=======
    - next_stable
>>>>>>> d62bc62b
    - staging/*
    - 20*
  tags:
    include:
    - v*

pr:
  branches:
    include:
    - main
    - master
    - dev
    - 20*

stages:
- stage: Builds
  #############################################
  # Builds
  #############################################
  jobs:
  - job: LinuxBuilds
    # Host Box
    pool:
      vmImage: 'ubuntu-latest'
    # Docker Images
    strategy:
      matrix:
        ubuntu_18_04:
          image: 'tfcollins/libiio_ubuntu_18_04-ci:latest'
          artifactName: 'Linux-Ubuntu-18.04'
        ubuntu_20_04:
          image: 'tfcollins/libiio_ubuntu_20_04-ci:latest'
          artifactName: 'Linux-Ubuntu-20.04'
        ubuntu_22_04:
          image: 'tfcollins/libiio_ubuntu_22_04-ci:latest'
          artifactName: 'Linux-Ubuntu-22.04'        
        fedora28:
          image: 'tfcollins/libiio_fedora_28-ci:latest'
          artifactName: 'Linux-Fedora-28'
        fedora34:
          image: 'tfcollins/libiio_fedora_34-ci:latest'
          artifactName: 'Linux-Fedora-34'
        debian_bullseye:
          image: 'tfcollins/libiio_debian_bullseye-ci:latest'
          artifactName: 'Linux-Debian-11'
        opensuse_15_4:
          image: 'tfcollins/libiio_opensuse_15_4-ci:latest'
          artifactName: 'Linux-openSUSE-15.4'
        centos_7:
          image: 'tfcollins/libiio_centos_7-ci:latest'
          artifactName: 'Linux-CentOS-7'
    container: $[ variables['image'] ]
    steps:
    - checkout: self
      fetchDepth: 1
      clean: true
      persistCredentials: true
    - script: |
        set -e
        mkdir build && cd build
        if [ "$ARTIFACTNAME" != "Linux-CentOS-7" ]; then
          cmake .. -Werror=dev -DCOMPILE_WARNING_AS_ERROR=ON -DENABLE_PACKAGING=ON -DPYTHON_BINDINGS=ON -DWITH_DOC=ON -DWITH_SERIAL_BACKEND=ON -DWITH_MAN=ON -DCPACK_SYSTEM_NAME=${ARTIFACTNAME}
        else
          # CentOS 7 does not have new enough kernel headers to support modern libusb. nor libserialport
          cmake .. -Werror=dev -DCOMPILE_WARNING_AS_ERROR=ON -DENABLE_PACKAGING=ON -DPYTHON_BINDINGS=ON -DWITH_DOC=ON -DWITH_MAN=ON -DCPACK_SYSTEM_NAME=${ARTIFACTNAME} -DWITH_USB_BACKEND=OFF -DWITH_IIOD_USBD=OFF
        fi
        make
        make package
        make required2tar
      displayName: 'Build'
    - task: CopyFiles@2
      inputs:
        sourceFolder: '$(Agent.BuildDirectory)/s/build/'
        contents: '$(Agent.BuildDirectory)/s/build/?(*.deb|*.gz|*.rpm)'
        targetFolder: '$(Build.ArtifactStagingDirectory)'
    - script: |
        cd $(Agent.BuildDirectory)/s/build/
        sh generateDocumentationAndDeploy.sh
      displayName: 'Documentation'
      condition: eq(variables['artifactName'], 'Linux-Fedora-34')
    - script: ./CI/azure/check_kernel.sh
      displayName: 'Kernel check'
      condition: and(eq(variables['artifactName'], 'Linux-Ubuntu-22.04'), eq(variables['Build.Reason'], 'PullRequest'))
    - script: ./CI/azure/check_README_BUILD.sh
      displayName: 'README_BUILD check'
      condition: and(eq(variables['artifactName'], 'Linux-Ubuntu-22.04'), eq(variables['Build.Reason'], 'PullRequest'))
    - task: PublishPipelineArtifact@1
      inputs:
        targetPath: '$(Build.ArtifactStagingDirectory)'
        artifactName: '$(artifactName)'

  #############################################
  - job: MinGWBuilds
    strategy:
      matrix:
        MinGW_W64:
           COMPILER: 'MinGW Makefiles'
           ARCH: 'x86_64'
           USE_CSHARP: 'OFF'
           artifactName: 'Windows-MinGW-W64'
    pool:
      vmImage: 'windows-2022'
    steps:
    - checkout: self
      fetchDepth: 1
      clean: true
    - task: UsePythonVersion@0
      inputs:
        versionSpec: '3.9'
    - task: PowerShell@2
      displayName: 'Dependencies'
      inputs:
        targetType: inline
        script: |
          git submodule update --init
          if ( !( Test-Path deps ) ) {
            mkdir deps
          }
          cd deps
          mkdir libxml
          wget https://www.zlatkovic.com/pub/libxml/64bit/libxml2-2.9.3-win32-x86_64.7z -OutFile "libxml.7z"
          7z x -y libxml.7z
          rm libxml.7z
          cd C:\
          wget http://swdownloads.analog.com/cse/build/libiio-win-deps-libusb1.0.24.zip -OutFile "libiio-win-deps.zip"
          7z x -y "C:\libiio-win-deps.zip"
    - task: PowerShell@2
      inputs:
        targetType: 'filePath'
        filePath: .\CI\build_win.ps1
      displayName: 'Build'
    - task: CopyFiles@2
      displayName: 'Copy .exe files'
      inputs:
        sourceFolder: '$(Agent.BuildDirectory)/s/build-x64/tests'
        contents: '*.exe'
        targetFolder: '$(Build.ArtifactStagingDirectory)'
    - task: CopyFiles@2
      displayName: 'Copy iio.h header'
      inputs:
        sourceFolder: '$(Agent.BuildDirectory)/s/'
        contents: 'iio.h'
        targetFolder: '$(Build.ArtifactStagingDirectory)'
    - task: CopyFiles@2
      displayName: 'Copy libiio.dll and libiio.dll.a'
      inputs:
        sourceFolder: '$(Agent.BuildDirectory)/s/build-x64'
        contents: |
          libiio.dll
          libiio.dll.a
        targetFolder: '$(Build.ArtifactStagingDirectory)'
    - task: CopyFiles@2
      displayName: 'Copy .tar.gz files'
      inputs:
        sourceFolder: '$(Agent.BuildDirectory)/s/build-x64/bindings/python'
        contents: '*.gz'
        targetFolder: '$(Build.ArtifactStagingDirectory)'
    - task: PowerShell@2
      displayName: 'Copy dependencies'
      inputs:
        targetType: 'filePath'
        filePath: .\CI\publish_deps.ps1
    - task: PublishPipelineArtifact@1
      inputs:
        targetPath: '$(Build.ArtifactStagingDirectory)'
        artifactName: '$(artifactName)'

  #############################################
  - job: WindowsBuilds
    # Host Box
    strategy:
      matrix:
        VS2022:
          vmImage: 'windows-2022'
          COMPILER: 'Visual Studio 17 2022'
          ARCH: 'x64'
          USE_CSHARP: 'ON'
          artifactName: 'Windows-VS-2022-x64'
        VS2019:
          vmImage: 'windows-2019'
          COMPILER: 'Visual Studio 16 2019'
          ARCH: 'x64'
          USE_CSHARP: 'ON'
          artifactName: 'Windows-VS-2019-x64'
    pool:
      vmImage: $[ variables['vmImage'] ]
    steps:
    - checkout: self
      fetchDepth: 1
      clean: true
    - task: UsePythonVersion@0
      inputs:
        versionSpec: '3.9'
    - task: PowerShell@2
      displayName: 'Dependencies'
      inputs:
        targetType: inline
        script: |
          git submodule update --init
          if ( !( Test-Path deps ) ) {
            mkdir deps
          }
          cd deps
          mkdir libxml
          wget https://www.zlatkovic.com/pub/libxml/64bit/libxml2-2.9.3-win32-x86_64.7z -OutFile "libxml.7z"
          7z x -y libxml.7z
          rm libxml.7z
          cd C:\
          wget http://swdownloads.analog.com/cse/build/libiio-deps-20220517.zip -OutFile "libiio-win-deps.zip"
          7z x -y "C:\libiio-win-deps.zip"
    - task: PowerShell@2
      inputs:
        targetType: 'filePath'
        filePath: .\CI\build_win.ps1
      displayName: 'Build'
    - task: CopyFiles@2
      displayName: 'Copy libraries'
      inputs:
        sourceFolder: '$(Agent.BuildDirectory)/s/build-$(ARCH)/Release'
        targetFolder: '$(Build.ArtifactStagingDirectory)'
    - task: CopyFiles@2
      displayName: 'Copy public headers'
      inputs:
        sourceFolder: '$(Agent.BuildDirectory)/s/include'
        targetFolder: '$(Build.ArtifactStagingDirectory)'
    - task: CopyFiles@2
      displayName: 'Copy .exe files'
      inputs:
        sourceFolder: '$(Agent.BuildDirectory)/s/build-$(ARCH)/tests/Release'
        contents: '*.exe'
        targetFolder: '$(Build.ArtifactStagingDirectory)'
    - task: CopyFiles@2
      displayName: 'Copy .tar.gz files'
      inputs:
        sourceFolder: '$(Agent.BuildDirectory)/s/build-x64/bindings/python'
        contents: '*.gz'
        targetFolder: '$(Build.ArtifactStagingDirectory)'
    - task: CopyFiles@2
      displayName: 'Copy libiio-sharp.dll file'
      inputs:
        sourceFolder: '$(Agent.BuildDirectory)/s/build-$(ARCH)/bindings/csharp'
        contents: 'libiio-sharp.dll'
        targetFolder: '$(Build.ArtifactStagingDirectory)'
    - task: PowerShell@2
      displayName: 'Copy dependencies'
      inputs:
        targetType: 'filePath'
        filePath: .\CI\publish_deps.ps1
    - task: PublishPipelineArtifact@1
      inputs:
        targetPath: '$(Build.ArtifactStagingDirectory)'
        artifactName: '$(artifactName)'

  #############################################
  - job: GenerateSetupExe
    dependsOn: WindowsBuilds
    pool:
      vmImage: 'windows-2019'
    steps:
    - task: DownloadPipelineArtifact@2
      inputs:
        path: '$(Build.ArtifactStagingDirectory)'
    - task: PowerShell@2
      inputs:
        targetType: 'filePath'
        filePath: .\CI\generate_exe.ps1
      displayName: 'Generate libiio-setup.exe'
    - task: PublishPipelineArtifact@1
      inputs:
        targetPath: '$(Build.ArtifactStagingDirectory)'
        artifactName: 'Libiio-Setup-Exe'

  #############################################
  - job: macOSBuilds
    # Host Box
    workspace:
      clean: all
    strategy:
      matrix:
        macOS_11:
          poolName: 'Azure Pipelines'
          vmImage: 'macOS-11'
          agentName: 'Azure Pipelines 4'
          artifactName: 'macOS-11'
        macOS_12:
          poolName: 'Azure Pipelines'
          vmImage: 'macOS-12'
          agentName: 'Azure Pipelines 3'
          artifactName: 'macOS-12'
        macOS_13_x64:
          poolName: 'Azure Pipelines'
          vmImage: 'macOS-13'
          agentName: 'Azure Pipelines 2'
          artifactName: 'macOS-13-x64'
        macOS_13_arm64:
          poolName: 'Default'
          vmImage: 
          agentName: 'macOS_arm64'
          artifactName: 'macOS-13-arm64'
    pool:
      name: $(poolName)
      vmImage: $(vmImage)
      demands:
        - agent.name -equals $(agentName)
    steps:
    - checkout: self
      fetchDepth: 1
      clean: true
    - task: UsePythonVersion@0
      condition: ne(variables['agentName'],'macOS_arm64')
      inputs:
        versionSpec: '3.x'
        addToPath: true
    - script: |
          set -e
          brew install doxygen libusb libxml2 ncurses cdk libserialport sphinx-doc pkg-config
          pip3 install sphinx
      displayName: 'Dependencies'
      condition: ne(variables['agentName'],'macOS_arm64')
    - script: |
        set -e
        mkdir build && cd build
        cmake .. -Werror=dev -DCOMPILE_WARNING_AS_ERROR=ON -DOSX_PACKAGE=ON -DCPP_BINDINGS=ON -DPYTHON_BINDINGS=ON -DWITH_EXAMPLES=ON -DWITH_SERIAL_BACKEND=ON -DWITH_ZSTD=OFF
        make
        sudo make install
        cd ..
      displayName: 'Build'
    - script: |
        set -e
        mkdir build_tar && cd build_tar
        cmake .. -Werror=dev -DCOMPILE_WARNING_AS_ERROR=ON -DOSX_PACKAGE=OFF -DENABLE_PACKAGING=ON -DCPP_BINDINGS=ON -DPYTHON_BINDINGS=ON -DWITH_SERIAL_BACKEND=ON -DWITH_ZSTD=OFF -DCPACK_SYSTEM_NAME=${ARTIFACTNAME}
        make
        make package
        mv ../CI/azure/macos_tar_fixup.sh .
        chmod +x macos_tar_fixup.sh
        ./macos_tar_fixup.sh
        cd ..
      displayName: 'Build tar'
    - script: |
        set -e
        cd build
        cmake .. -Werror=dev -DCOMPILE_WARNING_AS_ERROR=ON -DCPP_BINDINGS=ON -DPYTHON_BINDINGS=ON -DWITH_DOC=ON -DWITH_SERIAL_BACKEND=ON
        make
        cd ..
      displayName: 'Build With Doc'
    - task: CopyFiles@2
      inputs:
        sourceFolder: '$(Agent.BuildDirectory)/s/build/'
        contents: '$(Agent.BuildDirectory)/s/build/?(*.pkg)'
        targetFolder: '$(Build.ArtifactStagingDirectory)'
    - task: CopyFiles@2
      inputs:
        sourceFolder: '$(Agent.BuildDirectory)/s/build_tar/'
        contents: '$(Agent.BuildDirectory)/s/build_tar/?(*.gz)'
        targetFolder: '$(Build.ArtifactStagingDirectory)'
    - task: PublishPipelineArtifact@1
      inputs:
        targetPath: '$(Build.ArtifactStagingDirectory)'
        artifactName: '$(artifactName)'

  #############################################
  - job: ARMBuilds
    # Host Box
    pool:
      vmImage: "ubuntu-latest"
    # Docker Images
    strategy:
      matrix:
        ubuntu-ppc64le:
          image: tfcollins/libiio_ubuntu_18_04-ci-arm-ppc:latest
          arch: ppc64le
          build_script: ci-ubuntu.sh
          artifactName: 'Ubuntu-ppc64le'
        ubuntu-x390x:
          image: tfcollins/libiio_ubuntu_18_04-ci-arm-ppc:latest
          arch: s390x
          build_script: ci-ubuntu.sh
          artifactName: 'Ubuntu-x390x'
        ubuntu-arm64v8:
          image: tfcollins/libiio_ubuntu_18_04-ci-arm-ppc:latest
          arch: aarch64
          build_script: ci-ubuntu.sh
          artifactName: 'Ubuntu-arm64v8'
        ubuntu-arm32v7:
          image: tfcollins/libiio_ubuntu_18_04-ci-arm-ppc:latest
          arch: arm
          build_script: ci-ubuntu.sh
          artifactName: 'Ubuntu-arm32v7'
    steps:
    - script: |
        set -e
        sudo apt-get update
        sudo apt-get install -y gcc-arm-linux-gnueabihf libc6-dev-armhf-cross
        sudo apt-get install -y g++-arm-linux-gnueabihf
        sudo apt-get install -y g++-aarch64-linux-gnu
        sudo apt-get install -y qemu-system-ppc64
        sudo apt-get install qemu
        sudo docker run --rm --privileged multiarch/qemu-user-static --reset -p yes
      displayName: 'Setup'
    - script: |
        set -e
        sudo docker run --platform "linux/$(arch)" --rm -t --privileged -e ARTIFACTNAME=$(artifactName) -v "$(Agent.BuildDirectory)/s":"/ci" -v "/usr/bin/qemu-$(arch)-static":"/usr/bin/qemu-$(arch)-static" "$(image)" /bin/bash -c "cd /ci/ && chmod +x ./CI/azure/$(build_script) && ./CI/azure/$(build_script)"
      displayName: 'Build'
    - task: CopyFiles@2
      inputs:
        sourceFolder: '$(Agent.BuildDirectory)/s/build/'
        contents: '$(Agent.BuildDirectory)/s/build/?(*.deb|*.gz)'
        targetFolder: '$(Build.ArtifactStagingDirectory)'
    - task: PublishPipelineArtifact@1
      inputs:
        targetPath: '$(Build.ArtifactStagingDirectory)'
        artifactName: '$(artifactName)'

  #############################################
- stage: ManageArtifacts
  dependsOn: Builds
  #############################################
  # Deploy
  #############################################
  jobs:
  - job: CheckArtifacts
    condition: and(succeeded(), or(eq(variables['Build.SourceBranch'], 'refs/heads/master'), startsWith(variables['Build.SourceBranch'], 'refs/tags/v')))
    # Host Box
    pool:
      vmImage: 'ubuntu-latest'
    # Docker Images
    strategy:
      matrix:
        ubuntu_20_04:
          image: 'tfcollins/libiio_ubuntu_20_04-ci:latest'
          artifactName: 'Check artifacts'
    container: $[ variables['image'] ]
    steps:
    - script: |
        set -e
        mkdir build && cd build
        cmake ..
        mkdir artifacts
      displayName: 'Build artifact manifest'
    - task: DownloadPipelineArtifact@2
      inputs:
        path: '$(Agent.BuildDirectory)/s/build/artifacts'
    - script: ./CI/azure/prepare_assets.sh check
      displayName: 'Check files'
    - task: CopyFiles@2
      inputs:
        sourceFolder: '$(Agent.BuildDirectory)/s/build/'
        contents: 'artifact_manifest.txt'
        targetFolder: '$(Build.ArtifactStagingDirectory)'
    - task: PublishPipelineArtifact@1
      inputs:
        targetPath: '$(Build.ArtifactStagingDirectory)'
        artifactName: 'Artifact manifest'

  #############################################  
  - job: PushToSWDownloads
    dependsOn: CheckArtifacts
    condition: and(succeeded(), eq(variables['Build.SourceBranch'], 'refs/heads/master'))
    pool:
      vmImage: 'ubuntu-latest'
    steps:
    - task: DownloadPipelineArtifact@2
      inputs:
        path: '$(Build.ArtifactStagingDirectory)'
    - bash: ./CI/azure/prepare_assets.sh swdownloads
      displayName: "Prepare artifacts for SWDownloads"
    - task: DownloadSecureFile@1
      name: key
      displayName: 'Download rsa key'
      inputs:
        secureFile: 'id_rsa'
    - bash: chmod 600 $(key.secureFilePath) ; scp -2 -o StrictHostKeyChecking=no -o UserKnownHostsFile=/dev/null -o HostKeyAlgorithms=+ssh-dss -i $(key.secureFilePath) -r /home/vsts/work/1/a/* $MAPPED_VAR
      env:
        MAPPED_VAR: $(SERVER_ADDRESS)
      displayName: 'Push artifacts to SW Downloads'

  ##############################################
  - job: PushToGithubRelease
    dependsOn: CheckArtifacts
    condition: and(succeeded(), startsWith(variables['Build.SourceBranch'], 'refs/tags/v'))
    pool:
      vmImage: 'ubuntu-latest'
    steps:
    - task: DownloadPipelineArtifact@2
      inputs:
        path: '$(Build.ArtifactStagingDirectory)'
    - bash: ./CI/azure/prepare_assets.sh release
      displayName: 'Prepare assets for release'
    - task: GithubRelease@0
      displayName: 'Attach artifacts to GitHub Release'
      inputs:
        gitHubConnection: libiio-release
        repositoryName: $(Build.Repository.Name)
        action: create
        target: $(Build.SourceVersion)
        tag: $(Build.SourceBranchName)
        title: "Libiio release $(Build.SourceBranchName)"
        assets: $(Build.ArtifactStagingDirectory)/*
        addChangeLog: true
        isDraft: true<|MERGE_RESOLUTION|>--- conflicted
+++ resolved
@@ -6,11 +6,8 @@
     include:
     - main
     - master
-<<<<<<< HEAD
+    - next_stable
     - dev
-=======
-    - next_stable
->>>>>>> d62bc62b
     - staging/*
     - 20*
   tags:
@@ -74,8 +71,8 @@
         if [ "$ARTIFACTNAME" != "Linux-CentOS-7" ]; then
           cmake .. -Werror=dev -DCOMPILE_WARNING_AS_ERROR=ON -DENABLE_PACKAGING=ON -DPYTHON_BINDINGS=ON -DWITH_DOC=ON -DWITH_SERIAL_BACKEND=ON -DWITH_MAN=ON -DCPACK_SYSTEM_NAME=${ARTIFACTNAME}
         else
-          # CentOS 7 does not have new enough kernel headers to support modern libusb. nor libserialport
-          cmake .. -Werror=dev -DCOMPILE_WARNING_AS_ERROR=ON -DENABLE_PACKAGING=ON -DPYTHON_BINDINGS=ON -DWITH_DOC=ON -DWITH_MAN=ON -DCPACK_SYSTEM_NAME=${ARTIFACTNAME} -DWITH_USB_BACKEND=OFF -DWITH_IIOD_USBD=OFF
+          # CentOS 7 does not have new enough kernel headers to support modern libusb, nor libserialport, nor stdatomics.h
+          cmake .. -Werror=dev -DCOMPILE_WARNING_AS_ERROR=ON -DENABLE_PACKAGING=ON -DPYTHON_BINDINGS=ON -DWITH_DOC=ON -DWITH_MAN=ON -DCPACK_SYSTEM_NAME=${ARTIFACTNAME} -DWITH_USB_BACKEND=OFF -DWITH_IIOD_USBD=OFF -DWITH_LOCAL_MMAP_API=OFF
         fi
         make
         make package
@@ -135,7 +132,7 @@
           7z x -y libxml.7z
           rm libxml.7z
           cd C:\
-          wget http://swdownloads.analog.com/cse/build/libiio-win-deps-libusb1.0.24.zip -OutFile "libiio-win-deps.zip"
+          wget http://swdownloads.analog.com/cse/build/libiio-deps-20220517.zip -OutFile "libiio-win-deps.zip"
           7z x -y "C:\libiio-win-deps.zip"
     - task: PowerShell@2
       inputs:
@@ -326,14 +323,14 @@
         addToPath: true
     - script: |
           set -e
-          brew install doxygen libusb libxml2 ncurses cdk libserialport sphinx-doc pkg-config
+          brew install doxygen libusb libxml2 ncurses cdk libserialport sphinx-doc pkg-config zstd
           pip3 install sphinx
       displayName: 'Dependencies'
       condition: ne(variables['agentName'],'macOS_arm64')
     - script: |
         set -e
         mkdir build && cd build
-        cmake .. -Werror=dev -DCOMPILE_WARNING_AS_ERROR=ON -DOSX_PACKAGE=ON -DCPP_BINDINGS=ON -DPYTHON_BINDINGS=ON -DWITH_EXAMPLES=ON -DWITH_SERIAL_BACKEND=ON -DWITH_ZSTD=OFF
+        cmake .. -Werror=dev -DCOMPILE_WARNING_AS_ERROR=ON -DOSX_PACKAGE=ON -DPYTHON_BINDINGS=ON -DWITH_EXAMPLES=ON -DWITH_SERIAL_BACKEND=ON
         make
         sudo make install
         cd ..
@@ -341,7 +338,7 @@
     - script: |
         set -e
         mkdir build_tar && cd build_tar
-        cmake .. -Werror=dev -DCOMPILE_WARNING_AS_ERROR=ON -DOSX_PACKAGE=OFF -DENABLE_PACKAGING=ON -DCPP_BINDINGS=ON -DPYTHON_BINDINGS=ON -DWITH_SERIAL_BACKEND=ON -DWITH_ZSTD=OFF -DCPACK_SYSTEM_NAME=${ARTIFACTNAME}
+        cmake .. -Werror=dev -DCOMPILE_WARNING_AS_ERROR=ON -DOSX_PACKAGE=OFF -DENABLE_PACKAGING=ON -DPYTHON_BINDINGS=ON -DWITH_SERIAL_BACKEND=ON -DCPACK_SYSTEM_NAME=${ARTIFACTNAME}
         make
         make package
         mv ../CI/azure/macos_tar_fixup.sh .
@@ -352,7 +349,7 @@
     - script: |
         set -e
         cd build
-        cmake .. -Werror=dev -DCOMPILE_WARNING_AS_ERROR=ON -DCPP_BINDINGS=ON -DPYTHON_BINDINGS=ON -DWITH_DOC=ON -DWITH_SERIAL_BACKEND=ON
+        cmake .. -Werror=dev -DCOMPILE_WARNING_AS_ERROR=ON -DPYTHON_BINDINGS=ON -DWITH_DOC=ON -DWITH_SERIAL_BACKEND=ON
         make
         cd ..
       displayName: 'Build With Doc'
