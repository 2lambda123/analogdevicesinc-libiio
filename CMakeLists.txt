--- conflicted
+++ resolved
@@ -16,26 +16,6 @@
 	string(REPLACE "." "," LIBIIO_FILEVERSION ${VERSION})
 endif()
 
-<<<<<<< HEAD
-=======
-# Set the default install path to /usr
-if (NOT APPLE AND NOT WIN32 AND CMAKE_INSTALL_PREFIX_INITIALIZED_TO_DEFAULT)
-	set(CMAKE_INSTALL_PREFIX "/usr" CACHE PATH "default install path" FORCE)
-endif()
-
-set(CMAKE_INSTALL_DOCDIR "" CACHE PATH "documentation root (DATAROOTDIR/doc/${PROJECT_NAME}${LIBIIO_VERSION_MAJOR}-doc)")
-include(GNUInstallDirs)
-if(ENABLE_SHARED AND ${CMAKE_SYSTEM_NAME} MATCHES "Linux")
-	set(CMAKE_INSTALL_RPATH "${CMAKE_INSTALL_FULL_LIBDIR}")
-	set(CMAKE_INSTALL_RPATH_USE_LINK_PATH TRUE)
-endif()
-set(CMAKE_INSTALL_DOCDIR "${CMAKE_INSTALL_DATAROOTDIR}/doc/${PROJECT_NAME}${LIBIIO_VERSION_MAJOR}-doc")
-
-set(INSTALL_PKGCONFIG_DIR "${CMAKE_INSTALL_LIBDIR}/pkgconfig"
-	CACHE PATH "Installation directory for pkgconfig (.pc) files")
-mark_as_advanced(INSTALL_PKGCONFIG_DIR)
-
->>>>>>> 34071dd3
 if (NOT CMAKE_BUILD_TYPE)
 	set(CMAKE_BUILD_TYPE RelWithDebInfo CACHE STRING
 		"Choose the type of build, options are: None(CMAKE_CXX_FLAGS or CMAKE_C_FLAGS used) Debug Release RelWithDebInfo MinSizeRel."
@@ -65,13 +45,13 @@
 	endif()
 endif()
 
-<<<<<<< HEAD
+if(${CMAKE_SYSTEM_NAME} MATCHES "Darwin")
+	option(OSX_FRAMEWORK "Create a OSX_FRAMEWORK" ON)
+else()
+	set(OSX_FRAMEWORK OFF)
+endif()
+
 set(IIO_PUBLIC_HEADERS include/iio/iio.h;include/iio/iio-debug.h;include/iio/iio-lock.h;include/iio/iiod-client.h)
-=======
-option(OSX_FRAMEWORK "Create a OSX_FRAMEWORK" ON)
-if(${CMAKE_SYSTEM_NAME} MATCHES "Darwin" AND OSX_FRAMEWORK)
-	option(OSX_PACKAGE "Create a OSX package" ON)
->>>>>>> 34071dd3
 
 set_target_properties(iio PROPERTIES
 	VERSION ${PROJECT_VERSION}
@@ -79,7 +59,7 @@
 	PUBLIC_HEADER "${IIO_PUBLIC_HEADERS}"
 )
 set_target_properties(iio ${IIO_COMPAT_LIB} PROPERTIES
-	FRAMEWORK TRUE
+	FRAMEWORK ${OSX_FRAMEWORK}
 	C_STANDARD 99
 	C_STANDARD_REQUIRED ON
 	C_EXTENSIONS OFF
@@ -555,85 +535,7 @@
 	configure_file(properties.rc.cmakein ${LIBIIO_RC} @ONLY)
 endif()
 
-<<<<<<< HEAD
 set(CMAKE_HTML_DEST_DIR "${CMAKE_CURRENT_BINARY_DIR}/html/v${VERSION}")
-=======
-add_library(iio ${LIBIIO_CFILES} ${LIBIIO_HEADERS} ${LIBIIO_EXTRA_HEADERS} ${LIBIIO_RC})
-set_target_properties(iio PROPERTIES
-	VERSION ${VERSION}
-	SOVERSION ${LIBIIO_VERSION_MAJOR}
-	FRAMEWORK ${OSX_FRAMEWORK}
-	PUBLIC_HEADER ${LIBIIO_HEADERS}
-	C_STANDARD 99
-	C_STANDARD_REQUIRED ON
-	C_EXTENSIONS OFF
-)
-target_link_libraries(iio LINK_PRIVATE ${LIBS_TO_LINK})
-
-if (MSVC)
-	set_target_properties(iio PROPERTIES OUTPUT_NAME libiio)
-	target_link_options(iio PUBLIC /DEBUG)
-	# The linker puts debugging information into a program database (PDB) file
-endif()
-
-if(NOT SKIP_INSTALL_ALL)
-	install(TARGETS iio
-		ARCHIVE DESTINATION ${CMAKE_INSTALL_LIBDIR}
-		LIBRARY DESTINATION ${CMAKE_INSTALL_LIBDIR}
-		RUNTIME DESTINATION ${CMAKE_INSTALL_BINDIR}
-		FRAMEWORK DESTINATION ${OSX_INSTALL_FRAMEWORKSDIR}
-		PUBLIC_HEADER DESTINATION ${CMAKE_INSTALL_INCLUDEDIR})
-endif()
-
-option(WITH_DOC "Generate documentation with Doxygen" OFF)
-if(WITH_DOC)
-	find_package(Doxygen REQUIRED)
-	# It is not an error when 'dot' is not found,
-	# just switching off the Doxygen's HAVE_DOT option
-	find_package_handle_standard_args(Dot REQUIRED_VARS DOXYGEN_DOT_EXECUTABLE)
-
-	include(cmake/CheckCaseSensitiveFileSystem.cmake)
-	if (HAVE_CASE_SENSITIVE_FILESYSTEM)
-		set(CMAKE_CASE_SENSITIVE_FILESYSTEM "YES")
-	else()
-		set(CMAKE_CASE_SENSITIVE_FILESYSTEM "NO")
-	endif()
-
-	set(CMAKE_HTML_DEST_DIR "${CMAKE_CURRENT_BINARY_DIR}/html/v${LIBIIO_VERSION_MAJOR}.${LIBIIO_VERSION_MINOR}")
-	set(CMAKE_API_DEST_DIR "${PROJECT_NAME}")
-
-	configure_file(
-		${CMAKE_CURRENT_SOURCE_DIR}/Doxyfile.in
-		${CMAKE_CURRENT_BINARY_DIR}/Doxyfile @ONLY)
-	configure_file(
-		${CMAKE_CURRENT_SOURCE_DIR}/bindings/csharp/Doxyfile.in
-		${CMAKE_CURRENT_BINARY_DIR}/Doxyfile_csharp @ONLY)
-	configure_file(
-		${CMAKE_CURRENT_SOURCE_DIR}/CI/azure/generateDocumentationAndDeploy.sh.in
-		${CMAKE_CURRENT_BINARY_DIR}/generateDocumentationAndDeploy.sh @ONLY)
-	file(COPY ${CMAKE_CURRENT_SOURCE_DIR}/doc
-		DESTINATION ${CMAKE_HTML_DEST_DIR}/${CMAKE_API_DEST_DIR}
-		FILES_MATCHING PATTERN "*.svg")
-	file(COPY ${CMAKE_CURRENT_SOURCE_DIR}/doc/html/ DESTINATION ${CMAKE_HTML_DEST_DIR})
-	configure_file(
-		${CMAKE_CURRENT_SOURCE_DIR}/doc/index.html.in
-		${CMAKE_HTML_DEST_DIR}/index.html @ONLY)
-
-	add_custom_command(TARGET iio POST_BUILD
-		COMMAND ${DOXYGEN_EXECUTABLE} ${CMAKE_CURRENT_BINARY_DIR}/Doxyfile
-		WORKING_DIRECTORY ${CMAKE_CURRENT_BINARY_DIR}
-		COMMENT "Generating API documentation with Doxygen" VERBATIM)
-	add_custom_command(TARGET iio POST_BUILD
-		COMMAND ${DOXYGEN_EXECUTABLE} ${CMAKE_CURRENT_BINARY_DIR}/Doxyfile_csharp
-		WORKING_DIRECTORY ${CMAKE_CURRENT_BINARY_DIR}
-		COMMENT "Generating C# documentation with Doxygen" VERBATIM)
-
-	if(NOT SKIP_INSTALL_ALL)
-		install(DIRECTORY ${CMAKE_HTML_DEST_DIR}
-			DESTINATION ${CMAKE_INSTALL_DOCDIR})
-	endif()
-endif()
->>>>>>> 34071dd3
 
 option(CSHARP_BINDINGS "Install C# bindings" OFF)
 option(PYTHON_BINDINGS "Install Python bindings" OFF)
@@ -642,99 +544,7 @@
 option(WITH_MAN "Generate on-line reference manuals (man pages)" OFF)
 add_subdirectory(man)
 
-<<<<<<< HEAD
 include(cmake/Install.cmake)
-=======
-# Create an installer if compiling for OSX
-if(OSX_PACKAGE AND OSX_FRAMEWORK)
-	set(LIBIIO_PKG ${CMAKE_CURRENT_BINARY_DIR}/libiio-${VERSION}.g${LIBIIO_VERSION_GIT}.pkg)
-	set(LIBIIO_TEMP_PKG ${CMAKE_CURRENT_BINARY_DIR}/libiio-${VERSION}-temp.pkg)
-	set(LIBIIO_DISTRIBUTION_XML ${CMAKE_CURRENT_BINARY_DIR}/Distribution.xml)
-	set(LIBIIO_FRAMEWORK_DIR ${CMAKE_CURRENT_BINARY_DIR}/iio.framework)
-	configure_file(Distribution.xml.cmakein ${LIBIIO_DISTRIBUTION_XML} @ONLY)
-
-	find_program(PKGBUILD_EXECUTABLE
-		NAMES pkgbuild
-		DOC "OSX Package builder (pkgbuild)")
-	mark_as_advanced(PKGBUILD_EXECUTABLE)
-
-	find_program(PRODUCTBUILD_EXECUTABLE
-		NAMES productbuild
-		DOC "OSX Package builder (productbuild)")
-	mark_as_advanced(PRODUCTBUILD_EXECUTABLE)
-
-	set(COPY_TOOLS_COMMAND)
-	foreach(_tool ${IIO_TESTS_TARGETS})
-		list(APPEND COPY_TOOLS_COMMAND
-			COMMAND ${CMAKE_COMMAND} -E copy $<TARGET_FILE:${_tool}> ${LIBIIO_FRAMEWORK_DIR}/Tools)
-	endforeach()
-
-	add_custom_command(OUTPUT ${LIBIIO_PKG}
-		COMMAND ${CMAKE_COMMAND} -E make_directory ${LIBIIO_FRAMEWORK_DIR}/Tools
-		${COPY_TOOLS_COMMAND}
-		COMMAND ${PKGBUILD_EXECUTABLE}
-			--component ${LIBIIO_FRAMEWORK_DIR}
-			--identifier com.adi.iio --version ${VERSION}
-			--install-location ${OSX_INSTALL_FRAMEWORKSDIR} ${LIBIIO_TEMP_PKG}
-		COMMAND ${PRODUCTBUILD_EXECUTABLE}
-			--distribution ${LIBIIO_DISTRIBUTION_XML} ${LIBIIO_PKG}
-		COMMAND ${CMAKE_COMMAND} -E remove ${LIBIIO_TEMP_PKG}
-		DEPENDS iio ${IIO_TESTS_TARGETS} ${LIBIIO_DISTRIBUTION_XML}
-	)
-
-	if (PKGBUILD_EXECUTABLE AND PRODUCTBUILD_EXECUTABLE)
-		add_custom_target(libiio-pkg ALL DEPENDS ${LIBIIO_PKG})
-
-		install(CODE "execute_process(COMMAND /usr/sbin/installer -pkg ${LIBIIO_PKG} -target /)")
-	else()
-		message(WARNING "Missing pkgbuild or productbuild: OSX installer won't be created.")
-	endif()
-endif()
-
-if(WITH_IIOD)
-	option(WITH_SYSTEMD "Enable installation of systemd service file for iiod" OFF)
-	set(SYSTEMD_UNIT_INSTALL_DIR /lib/systemd/system CACHE PATH "default install path for systemd unit files")
-
-	option(WITH_SYSVINIT "Enable installation of SysVinit script for iiod" OFF)
-	set(SYSVINIT_INSTALL_DIR /etc/init.d CACHE PATH "default install path for SysVinit scripts")
-
-	option(WITH_UPSTART "Enable installation of upstart config file for iiod" OFF)
-	set(UPSTART_CONF_INSTALL_DIR /etc/init CACHE PATH "default install path for upstart conf files")
-
-	if (NOT PTHREAD_LIBRARIES)
-		message(SEND_ERROR "IIOD requires pthread support\n."
-			"If you want to disable IIOD, set WITH_IIOD=OFF.")
-	else()
-		add_subdirectory(iiod)
-	endif()
-endif()
-
-if (NOT OSX_PACKAGE)
-	# Support creating some basic binpkgs via `make package`.
-	# Disabled if OSX_PACKAGE is enabled, as tarballs would end up empty otherwise.
-	option(ENABLE_PACKAGING "Create .deb/.rpm or .tar.gz packages via 'make package'" OFF)
-
-	if(ENABLE_PACKAGING)
-		if(${CMAKE_SYSTEM_NAME} MATCHES "Darwin")
-			include(cmake/DarwinPackaging.cmake)
-		endif()
-		if(${CMAKE_SYSTEM_NAME} MATCHES "Linux")
-			include(cmake/LinuxPackaging.cmake)
-		endif()
-	endif()
-endif()
-
-if (WITH_USB_BACKEND AND CMAKE_SYSTEM_NAME MATCHES "^Linux")
-	option(INSTALL_UDEV_RULE "Install a udev rule for detection of USB devices" ON)
-
-	if (INSTALL_UDEV_RULE)
-		set(UDEV_RULES_INSTALL_DIR /lib/udev/rules.d CACHE PATH "default install path for udev rules")
-
-		configure_file(libiio.rules.cmakein ${CMAKE_CURRENT_BINARY_DIR}/90-libiio.rules @ONLY)
-		install(FILES ${CMAKE_CURRENT_BINARY_DIR}/90-libiio.rules DESTINATION ${UDEV_RULES_INSTALL_DIR})
-	endif()
-endif()
->>>>>>> 34071dd3
 
 string(REPLACE ";" "," LIBIIO_SCAN_BACKENDS "${LIBIIO_SCAN_BACKENDS}")
 
