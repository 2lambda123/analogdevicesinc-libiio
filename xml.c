// SPDX-License-Identifier: LGPL-2.1-or-later
/*
 * libiio - Library for interfacing industrial I/O (IIO) devices
 *
 * Copyright (C) 2014 Analog Devices, Inc.
 * Author: Paul Cercueil <paul.cercueil@analog.com>
 */

#include "iio-private.h"

#include <errno.h>
#include <iio/iio-debug.h>
#include <libxml/tree.h>
#include <string.h>

#define XML_HEADER "<?xml version=\"1.0\" encoding=\"utf-8\"?>"

static struct iio_context *
xml_create_context(const struct iio_context_params *params,
		   const char *xml_file);

static int add_attr_to_channel(struct iio_channel *chn, xmlNode *n)
{
	xmlAttr *attr;
	char *name = NULL, *filename = NULL;
	struct iio_channel_attr *attrs;
	int err = -ENOMEM;

	for (attr = n->properties; attr; attr = attr->next) {
		if (!strcmp((char *) attr->name, "name")) {
			name = iio_strdup((char *) attr->children->content);
			if (!name)
				goto err_free;
		} else if (!strcmp((char *) attr->name, "filename")) {
			filename = iio_strdup((char *) attr->children->content);
			if (!filename)
				goto err_free;
		} else {
			chn_dbg(chn, "Unknown field \'%s\' in channel %s\n",
				attr->name, chn->id);
		}
	}

	if (!name) {
		chn_err(chn, "Incomplete attribute in channel %s\n", chn->id);
		err = -EINVAL;
		goto err_free;
	}

	if (!filename) {
		filename = iio_strdup(name);
		if (!filename)
			goto err_free;
	}

	attrs = realloc(chn->attrs, (1 + chn->nb_attrs) *
			sizeof(struct iio_channel_attr));
	if (!attrs)
		goto err_free;

	attrs[chn->nb_attrs].filename = filename;
	attrs[chn->nb_attrs++].name = name;
	chn->attrs = attrs;
	return 0;

err_free:
	free(name);
	free(filename);
	return err;
}

static int add_attr_to_device(struct iio_device *dev, xmlNode *n, enum iio_attr_type type)
{
	xmlAttr *attr;
	char *name = NULL;

	for (attr = n->properties; attr; attr = attr->next) {
		if (!strcmp((char *) attr->name, "name")) {
			name = (char *) attr->children->content;
		} else {
			dev_dbg(dev, "Unknown field \'%s\' in device %s\n",
				attr->name, dev->id);
		}
	}

	if (!name) {
		dev_err(dev, "Incomplete attribute in device %s\n", dev->id);
		return -EINVAL;
	}

	switch(type) {
		case IIO_ATTR_TYPE_DEBUG:
			return add_iio_dev_attr(dev, &dev->debug_attrs, name, " debug");
		case IIO_ATTR_TYPE_DEVICE:
			return add_iio_dev_attr(dev, &dev->attrs, name, "");
		case IIO_ATTR_TYPE_BUFFER:
			return add_iio_dev_attr(dev, &dev->buffer_attrs, name, " buffer");
		default:
			return -EINVAL;
	}
}

static int setup_scan_element(struct iio_channel *chn, xmlNode *n)
{
	xmlAttr *attr;
	int err;

	for (attr = n->properties; attr; attr = attr->next) {
		const char *name = (const char *) attr->name,
		      *content = (const char *) attr->children->content;
		if (!strcmp(name, "index")) {
			char *end;
			long long value;

			errno = 0;
			value = strtoll(content, &end, 0);
			if (end == content || value < 0 || errno == ERANGE)
				return -EINVAL;
			chn->index = (long) value;
		} else if (!strcmp(name, "format")) {
			char e, s;
			if (strchr(content, 'X')) {
				err = iio_sscanf(content, "%ce:%c%u/%uX%u>>%u",
#ifdef _MSC_BUILD
					&e, (unsigned int)sizeof(e),
					&s, (unsigned int)sizeof(s),
#else
					&e, &s,
#endif
					&chn->format.bits,
					&chn->format.length,
					&chn->format.repeat,
					&chn->format.shift);
				if (err != 6)
					return -EINVAL;
			} else {
				chn->format.repeat = 1;
				err = iio_sscanf(content, "%ce:%c%u/%u>>%u",
#ifdef _MSC_BUILD
					&e, (unsigned int)sizeof(e),
					&s, (unsigned int)sizeof(s),
#else
					&e, &s,
#endif
					&chn->format.bits,
					&chn->format.length,
					&chn->format.shift);
				if (err != 5)
					return -EINVAL;
			}
			chn->format.is_be = e == 'b';
			chn->format.is_signed = (s == 's' || s == 'S');
			chn->format.is_fully_defined = (s == 'S' || s == 'U' ||
				chn->format.bits == chn->format.length);
		} else if (!strcmp(name, "scale")) {
			char *end;
			float value;

			errno = 0;
			value = strtof(content, &end);
			if (end == content || errno == ERANGE) {
				chn->format.with_scale = false;
				return -EINVAL;
			}

			chn->format.with_scale = true;
			chn->format.scale = value;
		} else {
			chn_dbg(chn, "Unknown attribute \'%s\' in <scan-element>\n",
				name);
		}
	}

	return 0;
}

static struct iio_channel * create_channel(struct iio_device *dev, xmlNode *n)
{
	xmlAttr *attr;
	struct iio_channel *chn;
	int err = -ENOMEM;

	chn = zalloc(sizeof(*chn));
	if (!chn)
		return iio_ptr(-ENOMEM);

	chn->dev = dev;

	/* Set the default index value < 0 (== no index) */
	chn->index = -ENOENT;

	for (attr = n->properties; attr; attr = attr->next) {
		const char *name = (const char *) attr->name,
		      *content = (const char *) attr->children->content;
		if (!strcmp(name, "name")) {
			chn->name = iio_strdup(content);
			if (!chn->name)
				goto err_free_channel;
		} else if (!strcmp(name, "id")) {
			chn->id = iio_strdup(content);
			if (!chn->id)
				goto err_free_channel;
		} else if (!strcmp(name, "type")) {
			if (!strcmp(content, "output"))
				chn->is_output = true;
			else if (strcmp(content, "input"))
				dev_dbg(dev, "Unknown channel type %s\n", content);
		} else {
			dev_dbg(dev, "Unknown attribute \'%s\' in <channel>\n",
				name);
		}
	}

	if (!chn->id) {
		dev_err(dev, "Incomplete <attribute>\n");
		err = -EINVAL;
		goto err_free_channel;
	}

	for (n = n->children; n; n = n->next) {
		if (!strcmp((char *) n->name, "attribute")) {
			err = add_attr_to_channel(chn, n);
			if (err < 0)
				goto err_free_channel;
		} else if (!strcmp((char *) n->name, "scan-element")) {
			chn->is_scan_element = true;
			err = setup_scan_element(chn, n);
			if (err < 0)
				goto err_free_channel;
		} else if (strcmp((char *) n->name, "text")) {
			dev_dbg(dev, "Unknown children \'%s\' in <channel>\n",
				n->name);
			continue;
		}
	}

	iio_channel_init_finalize(chn);

	return chn;

err_free_channel:
	free_channel(chn);
	return iio_ptr(err);
}

static struct iio_device * create_device(struct iio_context *ctx, xmlNode *n)
{
	xmlAttr *attr;
	struct iio_device *dev;
	int err = -ENOMEM;

	dev = zalloc(sizeof(*dev));
	if (!dev)
		return iio_ptr(-ENOMEM);

	dev->ctx = ctx;

	for (attr = n->properties; attr; attr = attr->next) {
		if (!strcmp((char *) attr->name, "name")) {
			dev->name = iio_strdup(
					(char *) attr->children->content);
			if (!dev->name)
				goto err_free_device;
		} else if (!strcmp((char *) attr->name, "label")) {
			dev->label = iio_strdup((char *) attr->children->content);
			if (!dev->label)
				goto err_free_device;
		} else if (!strcmp((char *) attr->name, "id")) {
			dev->id = iio_strdup((char *) attr->children->content);
			if (!dev->id)
				goto err_free_device;
		} else {
			ctx_dbg(ctx, "Unknown attribute \'%s\' in <device>\n",
				attr->name);
		}
	}

	if (!dev->id) {
		ctx_err(ctx, "Unable to read device ID\n");
		err = -EINVAL;
		goto err_free_device;
	}

	for (n = n->children; n; n = n->next) {
		if (!strcmp((char *) n->name, "channel")) {
			struct iio_channel **chns,
					   *chn = create_channel(dev, n);
			err = iio_err(chn);
			if (err) {
				dev_perror(dev, err, "Unable to create channel");
				goto err_free_device;
			}

			chns = realloc(dev->channels, (1 + dev->nb_channels) *
					sizeof(struct iio_channel *));
			if (!chns) {
				err = -ENOMEM;
				dev_err(dev, "Unable to allocate memory\n");
				free(chn);
				goto err_free_device;
			}

			chns[dev->nb_channels++] = chn;
			dev->channels = chns;
		} else if (!strcmp((char *) n->name, "attribute")) {
			err = add_attr_to_device(dev, n, IIO_ATTR_TYPE_DEVICE);
			if (err < 0)
				goto err_free_device;
		} else if (!strcmp((char *) n->name, "debug-attribute")) {
			err = add_attr_to_device(dev, n, IIO_ATTR_TYPE_DEBUG);
			if (err < 0)
				goto err_free_device;
		} else if (!strcmp((char *) n->name, "buffer-attribute")) {
			err = add_attr_to_device(dev, n, IIO_ATTR_TYPE_BUFFER);
			if (err < 0)
				goto err_free_device;
		} else if (strcmp((char *) n->name, "text")) {
			dev_dbg(dev, "Unknown children \'%s\' in <device>\n",
				n->name);
			continue;
		}
	}

	return dev;

err_free_device:
	free_device(dev);

	return iio_ptr(err);
}

static const struct iio_backend_ops xml_ops = {
	.create = xml_create_context,
};

const struct iio_backend iio_xml_backend = {
	.api_version = IIO_BACKEND_API_V1,
	.name = "xml",
	.uri_prefix = "xml:",
	.ops = &xml_ops,
};

static int parse_context_attr(struct iio_context *ctx, xmlNode *n)
{
	xmlAttr *attr;
	const char *name = NULL, *value = NULL;

	for (attr = n->properties; attr; attr = attr->next) {
		if (!strcmp((const char *) attr->name, "name")) {
			name = (const char *) attr->children->content;
		} else if (!strcmp((const char *) attr->name, "value")) {
			value = (const char *) attr->children->content;
		}
	}

	if (!name || !value)
		return -EINVAL;
	else
		return iio_context_add_attr(ctx, name, value);
}

static int iio_populate_xml_context_helper(struct iio_context *ctx, xmlNode *root)
{
	xmlNode *n;
	int err;

	for (n = root->children; n; n = n->next) {
		struct iio_device *dev;

		if (!strcmp((char *) n->name, "context-attribute")) {
			err = parse_context_attr(ctx, n);
			if (err)
				return err;

			continue;
		} else if (strcmp((char *) n->name, "device")) {
			if (strcmp((char *) n->name, "text"))
				ctx_dbg(ctx, "Unknown children \'%s\' in "
					"<context>\n", n->name);
			continue;
		}

		dev = create_device(ctx, n);
		err = iio_err(dev);
		if (err) {
			ctx_perror(ctx, err, "Unable to create device");
			return err;
		}

		err = iio_context_add_device(ctx, dev);
		if (err) {
			free(dev);
			return err;
		}
	}

	return iio_context_init(ctx);
}

static struct iio_context *
iio_create_xml_context_helper(const struct iio_context_params *params,
			      xmlDoc *doc)
{
	const char *description = NULL, *git_tag = NULL, *content;
	struct iio_context *ctx;
	long major = 0, minor = 0;
	xmlNode *root;
	xmlAttr *attr;
	char *end;
	int err;

	root = xmlDocGetRootElement(doc);
	if (strcmp((char *) root->name, "context")) {
		prm_err(params, "Unrecognized XML file\n");
		return iio_ptr(-EINVAL);
	}

	for (attr = root->properties; attr; attr = attr->next) {
		content = (const char *) attr->children->content;

		if (!strcmp((char *) attr->name, "description")) {
			description = content;
		} else if (!strcmp((char *) attr->name, "version-major")) {
			errno = 0;
			major = strtol(content, &end, 10);
<<<<<<< HEAD
			if (*end != '\0')
				prm_warn(params, "invalid format for major version\n");
=======
			if (*end != '\0' ||  errno == ERANGE)
				IIO_WARNING("invalid format for major version\n");
>>>>>>> eee8cba6
		} else if (!strcmp((char *) attr->name, "version-minor")) {
			errno = 0;
			minor = strtol(content, &end, 10);
<<<<<<< HEAD
			if (*end != '\0')
				prm_warn(params, "invalid format for minor version\n");
=======
			if (*end != '\0' || errno == ERANGE)
				IIO_WARNING("invalid format for minor version\n");
>>>>>>> eee8cba6
		} else if (!strcmp((char *) attr->name, "version-git")) {
			git_tag = content;
		} else if (strcmp((char *) attr->name, "name")) {
			prm_dbg(params, "Unknown parameter \'%s\' in <context>\n",
				content);
		}
	}

	ctx = iio_context_create_from_backend(&iio_xml_backend, description);
	err = iio_err(ctx);
	if (err) {
		prm_err(params, "Unable to allocate memory for context\n");
		return iio_ptr(err);
	}

	ctx->params = *params;

	if (git_tag) {
		ctx->major = major;
		ctx->minor = minor;

		ctx->git_tag = iio_strdup(git_tag);
		if (!ctx->git_tag) {
			iio_context_destroy(ctx);
			return iio_ptr(-ENOMEM);
		}
	}

	err = iio_populate_xml_context_helper(ctx, root);
	if (err) {
		iio_context_destroy(ctx);
		return iio_ptr(err);
	}

	return ctx;
}

static struct iio_context *
xml_create_context(const struct iio_context_params *params, const char *arg)
{
	struct iio_context *ctx;
	xmlDoc *doc;

	LIBXML_TEST_VERSION;

	if (!strncmp(arg, XML_HEADER, sizeof(XML_HEADER) - 1)) {
		doc = xmlReadMemory(arg, (int) strlen(arg),
				    NULL, NULL, XML_PARSE_DTDVALID);
	} else {
		doc = xmlReadFile(arg, NULL, XML_PARSE_DTDVALID);
	}

	if (!doc) {
		prm_err(params, "Unable to parse XML file\n");
		return iio_ptr(-EINVAL);
	}

	ctx = iio_create_xml_context_helper(params, doc);
	xmlFreeDoc(doc);
	return ctx;
}

static void cleanup_libxml2_stuff(void)
{
	/*
	 * This function will be called only when the libiio library is
	 * unloaded (e.g. when the program exits).
	 *
	 * Cleanup libxml2 so that memory analyzer tools like Valgrind won't
	 * detect a memory leak.
	 */
	xmlCleanupParser();
	xmlMemoryDump();
}

#if defined(_MSC_BUILD)
#pragma section(".CRT$XCU", read)
#define __CONSTRUCTOR(f, p) \
  static void f(void); \
  __declspec(allocate(".CRT$XCU")) void (*f##_)(void) = f; \
  __pragma(comment(linker,"/include:" p #f "_")) \
  static void f(void)
#ifdef _WIN64
#define _CONSTRUCTOR(f) __CONSTRUCTOR(f, "")
#else
#define _CONSTRUCTOR(f) __CONSTRUCTOR(f, "_")
#endif
#elif defined(__GNUC__)
#define _CONSTRUCTOR(f) static void __attribute__((constructor)) f(void)
#else
#define _CONSTRUCTOR(f) static void f(void)
#endif

_CONSTRUCTOR(initialize)
{
	/*
	 * When the library loads, register our destructor.
	 * Do it here and not in the context creation function,
	 * as it could otherwise end up registering the destructor
	 * many times.
	 */
	atexit(cleanup_libxml2_stuff);
}
#undef _CONSTRUCTOR<|MERGE_RESOLUTION|>--- conflicted
+++ resolved
@@ -423,23 +423,13 @@
 		} else if (!strcmp((char *) attr->name, "version-major")) {
 			errno = 0;
 			major = strtol(content, &end, 10);
-<<<<<<< HEAD
-			if (*end != '\0')
+			if (*end != '\0' ||  errno == ERANGE)
 				prm_warn(params, "invalid format for major version\n");
-=======
-			if (*end != '\0' ||  errno == ERANGE)
-				IIO_WARNING("invalid format for major version\n");
->>>>>>> eee8cba6
 		} else if (!strcmp((char *) attr->name, "version-minor")) {
 			errno = 0;
 			minor = strtol(content, &end, 10);
-<<<<<<< HEAD
-			if (*end != '\0')
+			if (*end != '\0' || errno == ERANGE)
 				prm_warn(params, "invalid format for minor version\n");
-=======
-			if (*end != '\0' || errno == ERANGE)
-				IIO_WARNING("invalid format for minor version\n");
->>>>>>> eee8cba6
 		} else if (!strcmp((char *) attr->name, "version-git")) {
 			git_tag = content;
 		} else if (strcmp((char *) attr->name, "name")) {
