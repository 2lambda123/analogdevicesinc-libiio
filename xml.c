--- conflicted
+++ resolved
@@ -430,13 +430,6 @@
 	}
 
 	for (attr = root->properties; attr; attr = attr->next) {
-<<<<<<< HEAD
-		if (!strcmp((char *) attr->name, "description"))
-			description = (const char *)attr->children->content;
-		else if (strcmp((char *) attr->name, "name"))
-			prm_warn(params, "Unknown parameter \'%s\' in <context>\n",
-				 (char *) attr->children->content);
-=======
 		content = (const char *) attr->children->content;
 
 		if (!strcmp((char *) attr->name, "description")) {
@@ -444,18 +437,17 @@
 		} else if (!strcmp((char *) attr->name, "version-major")) {
 			major = strtol(content, &end, 10);
 			if (*end != '\0')
-				IIO_WARNING("invalid format for major version\n");
+				prm_warn(params, "invalid format for major version\n");
 		} else if (!strcmp((char *) attr->name, "version-minor")) {
 			minor = strtol(content, &end, 10);
 			if (*end != '\0')
-				IIO_WARNING("invalid format for minor version\n");
+				prm_warn(params, "invalid format for minor version\n");
 		} else if (!strcmp((char *) attr->name, "version-git")) {
 			git_tag = content;
 		} else if (strcmp((char *) attr->name, "name")) {
-			IIO_WARNING("Unknown parameter \'%s\' in <context>\n",
-				    content);
-		}
->>>>>>> 48e5852a
+			prm_warn(params, "Unknown parameter \'%s\' in <context>\n",
+				 content);
+		}
 	}
 
 	ctx = iio_context_create_from_backend(&iio_xml_backend, description);
