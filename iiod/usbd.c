--- conflicted
+++ resolved
@@ -6,12 +6,7 @@
  * Author: Paul Cercueil <paul.cercueil@analog.com>
  */
 
-<<<<<<< HEAD
-#include "../iio-private.h"
 #include "debug.h"
-=======
-#include "../debug.h"
->>>>>>> de4ba04c
 #include "ops.h"
 #include "thread-pool.h"
 
