// SPDX-License-Identifier: LGPL-2.1-or-later
/*
 * libiio - Library for interfacing industrial I/O (IIO) devices
 *
 * Copyright (C) 2014 Analog Devices, Inc.
 * Author: Paul Cercueil <paul.cercueil@analog.com>
 */

#include "../iio-config.h"
#include "debug.h"
#include "dns-sd.h"
#include "ops.h"
#include "thread-pool.h"

#include <arpa/inet.h>
#include <errno.h>
#include <fcntl.h>
#include <getopt.h>
<<<<<<< HEAD
#include <iio/iio.h>
=======
#include <net/if.h>
>>>>>>> d62bc62b
#include <netinet/in.h>
#include <netinet/tcp.h>
#include <poll.h>
#include <pthread.h>
#include <signal.h>
#include <stdbool.h>
#include <string.h>
#include <sys/eventfd.h>
#include <sys/types.h>
#include <sys/socket.h>
#include <unistd.h>
#if WITH_ZSTD
#include <zstd.h>
#endif

#define MY_NAME "iiod"

#define _STRINGIFY(x) #x
#define STRINGIFY(x) _STRINGIFY(x)

#ifdef HAVE_IPV6
#define IP_ADDR_LEN (INET6_ADDRSTRLEN + 1 + IF_NAMESIZE)
#else
#define IP_ADDR_LEN (INET_ADDRSTRLEN + 1 + IF_NAMESIZE)
#endif

static int start_iiod(const char *uri, const char *ffs_mountpoint,
		      const char *uart_params, bool debug, bool interactive,
		      bool use_aio, uint16_t port, unsigned int nb_pipes,
		      int ep0_fd);

struct client_data {
	int fd;
	bool debug;
	struct iio_context *ctx;
	const void *xml_zstd;
	size_t xml_zstd_len;
};

bool server_demux;

struct thread_pool *main_thread_pool;


static struct sockaddr_in sockaddr = {
	.sin_family = AF_INET,
};

#ifdef HAVE_IPV6
static struct sockaddr_in6 sockaddr6 = {
	.sin6_family = AF_INET6,
	.sin6_addr = IN6ADDR_ANY_INIT,
};
#endif /* HAVE_IPV6 */

static const struct option options[] = {
	  {"help", no_argument, 0, 'h'},
	  {"version", no_argument, 0, 'V'},
	  {"debug", no_argument, 0, 'd'},
	  {"demux", no_argument, 0, 'D'},
	  {"interactive", no_argument, 0, 'i'},
	  {"aio", no_argument, 0, 'a'},
	  {"ffs", required_argument, 0, 'F'},
	  {"nb-pipes", required_argument, 0, 'n'},
	  {"serial", required_argument, 0, 's'},
	  {"port", required_argument, 0, 'p'},
	  {"uri", required_argument, 0, 'u'},
	  {0, 0, 0, 0},
};

static const char *options_descriptions[] = {
	"Show this help and quit.",
	"Display the version of this program.",
	"Use alternative (incompatible) debug interface.",
	"Demux channels directly on the server.",
	"Run " MY_NAME " in the controlling terminal.",
	"Use asynchronous I/O.",
	"Use the given FunctionFS mountpoint to serve over USB",
	"Specify the number of USB pipes (ep couples) to use",
	"Run " MY_NAME " on the specified UART.",
	"Port to listen on (default = " STRINGIFY(IIOD_PORT) ").",
	("Use the context at the provided URI."
		"\n\t\t\teg: 'ip:192.168.2.1', 'ip:pluto.local', or 'ip:'"
		"\n\t\t\t    'usb:1.2.3', or 'usb:'"
		"\n\t\t\t    'serial:/dev/ttyUSB0,115200,8n1'"
		"\n\t\t\t    'local:' (default)"),
};

static void usage(void)
{
	unsigned int i;

	printf("Usage:\n\t" MY_NAME " [OPTIONS ...]\n\nOptions:\n");
	for (i = 0; options[i].name; i++)
		printf("\t-%c, --%s\n\t\t\t%s\n",
					options[i].val, options[i].name,
					options_descriptions[i]);
}

static void client_thd(struct thread_pool *pool, void *d)
{
	struct client_data *cdata = d;

	interpreter(cdata->ctx, cdata->fd, cdata->fd, cdata->debug,
			true, false, false, pool,
			cdata->xml_zstd, cdata->xml_zstd_len);

	IIO_INFO("Client exited\n");
	close(cdata->fd);
	free(cdata);
}

static void set_handler(int signal, void (*handler)(int))
{
	struct sigaction sig;
	sigaction(signal, NULL, &sig);
	sig.sa_handler = handler;
	sigaction(signal, &sig, NULL);
}

static void sig_handler(int sig)
{
	thread_pool_stop(main_thread_pool);
}

static bool restart_usr1;

static void sig_handler_usr1(int sig)
{
	restart_usr1 = true;
	thread_pool_stop(main_thread_pool);
}

static int main_interactive(struct iio_context *ctx, bool verbose, bool use_aio,
			    const void *xml_zstd, size_t xml_zstd_len)
{
	int flags;

	if (!use_aio) {
		flags = fcntl(STDIN_FILENO, F_GETFL);
		if (flags >= 0)
			flags = fcntl(STDIN_FILENO, F_SETFL, flags | O_NONBLOCK);
		if (flags < 0) {
			char err_str[1024];
			iio_strerror(errno, err_str, sizeof(err_str));
			IIO_ERROR("Could not get/set O_NONBLOCK on STDIN_FILENO"
					" %s\n", err_str);
		}

		flags = fcntl(STDOUT_FILENO, F_GETFL);
		if (flags >= 0)
			flags = fcntl(STDOUT_FILENO, F_SETFL, flags | O_NONBLOCK);
		if (flags < 0) {
			char err_str[1024];
			iio_strerror(errno, err_str, sizeof(err_str));
			IIO_ERROR("Could not get/set O_NONBLOCK on STDOUT_FILENO"
					" %s\n", err_str);
		}
	}

	interpreter(ctx, STDIN_FILENO, STDOUT_FILENO, verbose,
			false, false, use_aio, main_thread_pool,
			xml_zstd, xml_zstd_len);
	return EXIT_SUCCESS;
}

static int main_server(struct iio_context *ctx, bool debug,
		       const void *xml_zstd, size_t xml_zstd_len,
		       uint16_t port)
{
	int ret, fd = -1, yes = 1,
	    keepalive_time = 10,
	    keepalive_intvl = 10,
	    keepalive_probes = 6;
	struct pollfd pfd[2];
	char err_str[1024];
	bool ipv6;

	IIO_INFO("Starting IIO Daemon version %u.%u.%s\n",
			LIBIIO_VERSION_MAJOR, LIBIIO_VERSION_MINOR,
			LIBIIO_VERSION_GIT);

	sockaddr.sin_port = htons(port);
	sockaddr.sin_addr.s_addr = htonl(INADDR_ANY);

#ifdef HAVE_IPV6
	sockaddr6.sin6_port = htons(port);

	fd = socket(AF_INET6, SOCK_STREAM | SOCK_NONBLOCK, 0);
#endif
	ipv6 = (fd >= 0);
	if (!ipv6)
		fd = socket(AF_INET, SOCK_STREAM | SOCK_NONBLOCK, 0);
	if (fd < 0) {
		iio_strerror(errno, err_str, sizeof(err_str));
		IIO_ERROR("Unable to create socket: %s\n", err_str);
		return EXIT_FAILURE;
	}

	ret = setsockopt(fd, SOL_SOCKET, SO_REUSEADDR, &yes, sizeof(yes));
	if (ret < 0) {
		iio_strerror(errno, err_str, sizeof(err_str));
		IIO_WARNING("setsockopt SO_REUSEADDR : %s\n", err_str);
	}

#ifdef HAVE_IPV6
	if (ipv6)
		ret = bind(fd, (struct sockaddr *) &sockaddr6,
				sizeof(sockaddr6));
#endif
	if (!ipv6)
		ret = bind(fd, (struct sockaddr *) &sockaddr, sizeof(sockaddr));
	if (ret < 0) {
		iio_strerror(errno, err_str, sizeof(err_str));
		IIO_ERROR("Bind failed: %s\n", err_str);
		goto err_close_socket;
	}

	/* if port == 0, the OS will return something in the ephemeral port range
	 * which we need to find, to pass to avahi
	 */
	if (!port) {
		struct sockaddr_in sin;
		socklen_t len = sizeof(sin);
		if (getsockname(fd, (struct sockaddr *)&sin, &len) == -1) {
			iio_strerror(errno, err_str, sizeof(err_str));
			IIO_ERROR("getsockname failed : %s\n", err_str);
			goto err_close_socket;
		}
		port = ntohs(sin.sin_port);
		/* we don't use sockaddr or sockaddr6 anymore, so ignore those */
	}

	if (ipv6)
		IIO_INFO("IPv6 support enabled\n");

	if (listen(fd, 16) < 0) {
		iio_strerror(errno, err_str, sizeof(err_str));
		IIO_ERROR("Unable to mark as passive socket: %s\n", err_str);
		goto err_close_socket;
	}

	if (HAVE_AVAHI)
		start_avahi(main_thread_pool, port);

	pfd[0].fd = fd;
	pfd[0].events = POLLIN;
	pfd[0].revents = 0;
	pfd[1].fd = thread_pool_get_poll_fd(main_thread_pool);
	pfd[1].events = POLLIN;
	pfd[1].revents = 0;

	while (true) {
		struct client_data *cdata;
#ifdef HAVE_IPV6
		struct sockaddr_in6 caddr;
#else
		struct sockaddr_in caddr;
#endif

		socklen_t addr_len = sizeof(caddr);
		int new;

		poll_nointr(pfd, 2);

		if (pfd[1].revents & POLLIN) /* STOP event */
			break;

		new = accept4(fd, (struct sockaddr *) &caddr, &addr_len,
			SOCK_NONBLOCK);
		if (new == -1) {
			if (errno == EAGAIN || errno == EINTR)
				continue;
			iio_strerror(errno, err_str, sizeof(err_str));
			IIO_ERROR("Failed to create connection socket: %s\n",
				err_str);
			continue;
		}

		cdata = malloc(sizeof(*cdata));
		if (!cdata) {
			IIO_WARNING("Unable to allocate memory for client\n");
			close(new);
			continue;
		}

		/* Configure the socket to send keep-alive packets every 10s,
		 * and disconnect the client if no reply was received for one
		 * minute. */
		ret = setsockopt(new, SOL_SOCKET, SO_KEEPALIVE, &yes, sizeof(yes));
		if (ret < 0) {
			iio_strerror(errno, err_str, sizeof(err_str));
			IIO_WARNING("setsockopt SO_KEEPALIVE : %s", err_str);
		}
		ret = setsockopt(new, IPPROTO_TCP, TCP_KEEPCNT, &keepalive_probes,
				sizeof(keepalive_probes));
		if (ret < 0) {
			iio_strerror(errno, err_str, sizeof(err_str));
			IIO_WARNING("setsockopt TCP_KEEPCNT : %s", err_str);
		}
		ret = setsockopt(new, IPPROTO_TCP, TCP_KEEPIDLE, &keepalive_time,
				sizeof(keepalive_time));
		if (ret < 0) {
			iio_strerror(errno, err_str, sizeof(err_str));
			IIO_WARNING("setsockopt TCP_KEEPIDLE : %s", err_str);
		}
		ret = setsockopt(new, IPPROTO_TCP, TCP_KEEPINTVL, &keepalive_intvl,
				sizeof(keepalive_intvl));
		if (ret < 0) {
			iio_strerror(errno, err_str, sizeof(err_str));
			IIO_WARNING("setsockopt TCP_KEEPINTVL : %s", err_str);
		}
		ret = setsockopt(new, IPPROTO_TCP, TCP_NODELAY, &yes, sizeof(yes));
		if (ret < 0) {
			iio_strerror(errno, err_str, sizeof(err_str));
			IIO_WARNING("setsockopt TCP_NODELAY : %s", err_str);
		}

		cdata->fd = new;
		cdata->ctx = ctx;
		cdata->debug = debug;
		cdata->xml_zstd = xml_zstd;
		cdata->xml_zstd_len = xml_zstd_len;

		if (LOG_LEVEL >= Info_L) {
			struct sockaddr_in *caddr4 = (struct sockaddr_in *)&caddr;
			char ipaddr[IP_ADDR_LEN];
			int zone = 0;
			void *addr;
			char *ptr;

			if (!ipv6 || caddr4->sin_family == AF_INET) {
				addr = &caddr4->sin_addr;
#ifdef HAVE_IPV6
			} else {
				addr = &caddr.sin6_addr;
				zone = caddr.sin6_scope_id;
#endif
			}

			if (!inet_ntop(caddr4->sin_family, addr, ipaddr, sizeof(ipaddr) - 1)) {
				iio_strerror(errno, err_str, sizeof(err_str));
				IIO_ERROR("Error during inet_ntop: %s\n", err_str);
			} else {
				ipaddr[IP_ADDR_LEN - 1] = '\0';

				if (zone) {
					ptr = &ipaddr[strnlen(ipaddr, IP_ADDR_LEN)];

					if (if_indextoname(zone, ptr + 1))
						*ptr = '%';
				}

				if (!strncmp(ipaddr, "::ffff:", sizeof("::ffff:") - 1))
					ptr = &ipaddr[sizeof("::ffff:") - 1];
				else
					ptr = ipaddr;

				IIO_INFO("New client connected from %s\n", ptr);
			}
		}

		ret = thread_pool_add_thread(main_thread_pool, client_thd, cdata, "net_client_thd");
		if (ret) {
			iio_strerror(ret, err_str, sizeof(err_str));
			IIO_ERROR("Failed to create new client thread: %s\n",
				err_str);
			close(new);
			free(cdata);
		}
	}

	IIO_DEBUG("Cleaning up\n");
	if (HAVE_AVAHI)
		stop_avahi();
	close(fd);
	return EXIT_SUCCESS;

err_close_socket:
	close(fd);
	return EXIT_FAILURE;
}

static void *get_xml_zstd_data(const struct iio_context *ctx, size_t *out_len)
{
#if WITH_ZSTD
	const char *xml = iio_context_get_xml(ctx);
	size_t len, xml_len = strlen(xml);
	void *buf;
	size_t ret;

	len = ZSTD_compressBound(xml_len);
	buf = malloc(len);
	if (!buf)
		return NULL;

	ret = ZSTD_compress(buf, len, xml, xml_len, 3);
	if (ZSTD_isError(ret)) {
		IIO_WARNING("Unable to compress XML string: %s\n",
			    ZSTD_getErrorName(xml_len));
		free(buf);
		return NULL;
	}

	*out_len = ret;

	return buf;
#else
	return NULL;
#endif
}

static void free_device_pdata(struct iio_context *ctx)
{
	unsigned int i;
	struct iio_device *dev;
	struct iio_device_pdata *pdata;

	for (i = 0; i < iio_context_get_devices_count(ctx); i++) {
		dev = iio_context_get_device(ctx, i);
		pdata = iio_device_get_data(dev);
		free(pdata);
	}
}

static int init_device_pdata(struct iio_context *ctx)
{
	unsigned int i;
	struct iio_device *dev;
	struct iio_device_pdata *pdata;

	for (i = 0; i < iio_context_get_devices_count(ctx); i++) {
		dev = iio_context_get_device(ctx, i);

		pdata = zalloc(sizeof(*pdata));
		if (!pdata)
			goto err_free_pdata;

		pdata->nb_blocks = 4;

		iio_device_set_data(dev, pdata);
	}

	return 0;

err_free_pdata:
	free_device_pdata(ctx);
	return -ENOMEM;
}

int main(int argc, char **argv)
{
	bool debug = false, interactive = false, use_aio = false;
	long nb_pipes = 3, val;
	char *end;
<<<<<<< HEAD
	const char *uri = "local:";
	struct iio_context *ctx;
=======
	const char *arg = "local:";
>>>>>>> d62bc62b
	int c, option_index = 0;
	char *ffs_mountpoint = NULL;
	char *uart_params = NULL;
	char err_str[1024];
	uint16_t port = IIOD_PORT;
	int ret, ep0_fd = 0;

	while ((c = getopt_long(argc, argv, "+hVdDiaF:n:s:p:u:",
					options, &option_index)) != -1) {
		switch (c) {
		case 'd':
			debug = true;
			break;
		case 'D':
			server_demux = true;
			break;
		case 'i':
			interactive = true;
			break;
		case 'a':
			if (!WITH_AIO) {
				IIO_ERROR("IIOD was not compiled with AIO support.\n");
				return EXIT_FAILURE;
			}

			use_aio = true;
			break;
		case 'F':
			if (!WITH_IIOD_USBD) {
				IIO_ERROR("IIOD was not compiled with USB support.\n");
				return EXIT_FAILURE;
			}

			ffs_mountpoint = optarg;
			break;
		case 'n':
			if (!WITH_IIOD_USBD) {
				IIO_ERROR("IIOD was not compiled with USB support.\n");
				return EXIT_FAILURE;
			}

			errno = 0;
			nb_pipes = strtol(optarg, &end, 10);
			if (optarg == end || nb_pipes < 1 || errno == ERANGE) {
				IIO_ERROR("--nb-pipes: Invalid parameter\n");
				return EXIT_FAILURE;
			}
			break;
		case 's':
			if (!WITH_IIOD_SERIAL) {
				IIO_ERROR("IIOD was not compiled with serial support.\n");
				return EXIT_FAILURE;

			}

			uart_params = optarg;
			break;
		case 'p':
			val = strtoul(optarg, &end, 10);
			if (optarg == end || (end && *end != '\0') || val > 0xFFFF || val < 0) {
				IIO_ERROR("IIOD invalid port number\n");
				return EXIT_FAILURE;
			}
			port = (uint16_t)val;
			break;
		case 'u':
			uri = optarg;
			break;
		case 'h':
			usage();
			return EXIT_SUCCESS;
		case 'V':
			printf("%u.%u\n", LIBIIO_VERSION_MAJOR,
					LIBIIO_VERSION_MINOR);
			return EXIT_SUCCESS;
		case '?':
			return EXIT_FAILURE;
		}
	}

<<<<<<< HEAD
	ctx = iio_create_context(NULL, uri);
	if (iio_err(ctx)) {
		iio_strerror(-iio_err(ctx), err_str, sizeof(err_str));
		IIO_ERROR("Unable to create local context: %s\n", err_str);
		return EXIT_FAILURE;
	}

	ret = init_device_pdata(ctx);
	if (ret) {
		ret = EXIT_FAILURE;
		goto out_destroy_context;
	}

	xml_zstd = get_xml_zstd_data(ctx, &xml_zstd_len);

	main_thread_pool = thread_pool_new();
	if (!main_thread_pool) {
		iio_strerror(errno, err_str, sizeof(err_str));
		IIO_ERROR("Unable to create thread pool: %s\n", err_str);
		ret = EXIT_FAILURE;
		goto out_free_device_pdata;
=======
	main_thread_pool = thread_pool_new();
	if (!main_thread_pool) {
		iio_strerror(errno, err_str, sizeof(err_str));
		IIO_ERROR("Unable to create thread pool: %s\n", err_str);
		return EXIT_FAILURE;
	}

	if (WITH_IIOD_USBD && ffs_mountpoint) {
		ret = init_usb_daemon(ffs_mountpoint, nb_pipes);
		if (ret < 0) {
			iio_strerror(errno, err_str, sizeof(err_str));
			IIO_ERROR("Unable to init USB: %s\n", err_str);

			thread_pool_destroy(main_thread_pool);
			return EXIT_FAILURE;
		}

		ep0_fd = ret;
>>>>>>> d62bc62b
	}

	set_handler(SIGHUP, sig_handler);
	set_handler(SIGPIPE, sig_handler);
	set_handler(SIGINT, sig_handler);
	set_handler(SIGTERM, sig_handler);
	set_handler(SIGUSR1, sig_handler_usr1);

	do {
		thread_pool_restart(main_thread_pool);
		restart_usr1 = false;

		ret = start_iiod(arg, ffs_mountpoint, uart_params, debug,
				 interactive, use_aio, port, nb_pipes, ep0_fd);
	} while (!ret && restart_usr1);

	thread_pool_destroy(main_thread_pool);

	if (WITH_IIOD_USBD && ffs_mountpoint)
		close(ep0_fd);

	return ret;
}

static int start_iiod(const char *uri, const char *ffs_mountpoint,
		      const char *uart_params, bool debug, bool interactive,
		      bool use_aio, uint16_t port, unsigned int nb_pipes,
		      int ep0_fd)
{
	struct iio_context *ctx;
	char err_str[1024];
	void *xml_zstd;
	size_t xml_zstd_len = 0;
	int ret;

	ctx = iio_create_context_from_uri(uri);
	if (!ctx) {
		iio_strerror(errno, err_str, sizeof(err_str));
		IIO_ERROR("Unable to create local context: %s\n", err_str);
		return EXIT_FAILURE;
	}

	xml_zstd = get_xml_zstd_data(ctx, &xml_zstd_len);

	if (WITH_IIOD_USBD && ffs_mountpoint) {
		/* We pass use_aio == true directly, this is ensured to be true
		 * by the CMake script. */
		ret = start_usb_daemon(ctx, ffs_mountpoint,
				debug, true, (unsigned int) nb_pipes, ep0_fd,
				main_thread_pool, xml_zstd, xml_zstd_len);
		if (ret) {
			iio_strerror(-ret, err_str, sizeof(err_str));
			IIO_ERROR("Unable to start USB daemon: %s\n", err_str);
			ret = EXIT_FAILURE;
			goto out_free_xml_data;
		}
	}

	if (WITH_IIOD_SERIAL && uart_params) {
		ret = start_serial_daemon(ctx, uart_params,
					  debug, main_thread_pool,
					  xml_zstd, xml_zstd_len);
		if (ret) {
			iio_strerror(-ret, err_str, sizeof(err_str));
			IIO_ERROR("Unable to start serial daemon: %s\n", err_str);
			ret = EXIT_FAILURE;
			goto out_thread_pool_stop;
		}
	}

	if (interactive)
		ret = main_interactive(ctx, debug, use_aio, xml_zstd, xml_zstd_len);
	else
		ret = main_server(ctx, debug, xml_zstd, xml_zstd_len, port);

out_thread_pool_stop:
	/*
	 * In case we got here through an error in the main thread make sure all
	 * the worker threads are signaled to shutdown.
	 */
	thread_pool_stop_and_wait(main_thread_pool);
<<<<<<< HEAD
	thread_pool_destroy(main_thread_pool);

out_free_device_pdata:
	free_device_pdata(ctx);

out_destroy_context:
=======
out_free_xml_data:
>>>>>>> d62bc62b
	free(xml_zstd);
	iio_context_destroy(ctx);

	return ret;
}<|MERGE_RESOLUTION|>--- conflicted
+++ resolved
@@ -16,11 +16,8 @@
 #include <errno.h>
 #include <fcntl.h>
 #include <getopt.h>
-<<<<<<< HEAD
 #include <iio/iio.h>
-=======
 #include <net/if.h>
->>>>>>> d62bc62b
 #include <netinet/in.h>
 #include <netinet/tcp.h>
 #include <poll.h>
@@ -476,12 +473,7 @@
 	bool debug = false, interactive = false, use_aio = false;
 	long nb_pipes = 3, val;
 	char *end;
-<<<<<<< HEAD
 	const char *uri = "local:";
-	struct iio_context *ctx;
-=======
-	const char *arg = "local:";
->>>>>>> d62bc62b
 	int c, option_index = 0;
 	char *ffs_mountpoint = NULL;
 	char *uart_params = NULL;
@@ -562,7 +554,59 @@
 		}
 	}
 
-<<<<<<< HEAD
+	main_thread_pool = thread_pool_new();
+	if (!main_thread_pool) {
+		iio_strerror(errno, err_str, sizeof(err_str));
+		IIO_ERROR("Unable to create thread pool: %s\n", err_str);
+		return EXIT_FAILURE;
+	}
+
+	if (WITH_IIOD_USBD && ffs_mountpoint) {
+		ret = init_usb_daemon(ffs_mountpoint, nb_pipes);
+		if (ret < 0) {
+			iio_strerror(errno, err_str, sizeof(err_str));
+			IIO_ERROR("Unable to init USB: %s\n", err_str);
+
+			thread_pool_destroy(main_thread_pool);
+			return EXIT_FAILURE;
+		}
+
+		ep0_fd = ret;
+	}
+
+	set_handler(SIGHUP, sig_handler);
+	set_handler(SIGPIPE, sig_handler);
+	set_handler(SIGINT, sig_handler);
+	set_handler(SIGTERM, sig_handler);
+	set_handler(SIGUSR1, sig_handler_usr1);
+
+	do {
+		thread_pool_restart(main_thread_pool);
+		restart_usr1 = false;
+
+		ret = start_iiod(uri, ffs_mountpoint, uart_params, debug,
+				 interactive, use_aio, port, nb_pipes, ep0_fd);
+	} while (!ret && restart_usr1);
+
+	thread_pool_destroy(main_thread_pool);
+
+	if (WITH_IIOD_USBD && ffs_mountpoint)
+		close(ep0_fd);
+
+	return ret;
+}
+
+static int start_iiod(const char *uri, const char *ffs_mountpoint,
+		      const char *uart_params, bool debug, bool interactive,
+		      bool use_aio, uint16_t port, unsigned int nb_pipes,
+		      int ep0_fd)
+{
+	struct iio_context *ctx;
+	char err_str[1024];
+	void *xml_zstd;
+	size_t xml_zstd_len = 0;
+	int ret;
+
 	ctx = iio_create_context(NULL, uri);
 	if (iio_err(ctx)) {
 		iio_strerror(-iio_err(ctx), err_str, sizeof(err_str));
@@ -574,76 +618,6 @@
 	if (ret) {
 		ret = EXIT_FAILURE;
 		goto out_destroy_context;
-	}
-
-	xml_zstd = get_xml_zstd_data(ctx, &xml_zstd_len);
-
-	main_thread_pool = thread_pool_new();
-	if (!main_thread_pool) {
-		iio_strerror(errno, err_str, sizeof(err_str));
-		IIO_ERROR("Unable to create thread pool: %s\n", err_str);
-		ret = EXIT_FAILURE;
-		goto out_free_device_pdata;
-=======
-	main_thread_pool = thread_pool_new();
-	if (!main_thread_pool) {
-		iio_strerror(errno, err_str, sizeof(err_str));
-		IIO_ERROR("Unable to create thread pool: %s\n", err_str);
-		return EXIT_FAILURE;
-	}
-
-	if (WITH_IIOD_USBD && ffs_mountpoint) {
-		ret = init_usb_daemon(ffs_mountpoint, nb_pipes);
-		if (ret < 0) {
-			iio_strerror(errno, err_str, sizeof(err_str));
-			IIO_ERROR("Unable to init USB: %s\n", err_str);
-
-			thread_pool_destroy(main_thread_pool);
-			return EXIT_FAILURE;
-		}
-
-		ep0_fd = ret;
->>>>>>> d62bc62b
-	}
-
-	set_handler(SIGHUP, sig_handler);
-	set_handler(SIGPIPE, sig_handler);
-	set_handler(SIGINT, sig_handler);
-	set_handler(SIGTERM, sig_handler);
-	set_handler(SIGUSR1, sig_handler_usr1);
-
-	do {
-		thread_pool_restart(main_thread_pool);
-		restart_usr1 = false;
-
-		ret = start_iiod(arg, ffs_mountpoint, uart_params, debug,
-				 interactive, use_aio, port, nb_pipes, ep0_fd);
-	} while (!ret && restart_usr1);
-
-	thread_pool_destroy(main_thread_pool);
-
-	if (WITH_IIOD_USBD && ffs_mountpoint)
-		close(ep0_fd);
-
-	return ret;
-}
-
-static int start_iiod(const char *uri, const char *ffs_mountpoint,
-		      const char *uart_params, bool debug, bool interactive,
-		      bool use_aio, uint16_t port, unsigned int nb_pipes,
-		      int ep0_fd)
-{
-	struct iio_context *ctx;
-	char err_str[1024];
-	void *xml_zstd;
-	size_t xml_zstd_len = 0;
-	int ret;
-
-	ctx = iio_create_context_from_uri(uri);
-	if (!ctx) {
-		iio_strerror(errno, err_str, sizeof(err_str));
-		IIO_ERROR("Unable to create local context: %s\n", err_str);
-		return EXIT_FAILURE;
 	}
 
 	xml_zstd = get_xml_zstd_data(ctx, &xml_zstd_len);
@@ -685,17 +659,9 @@
 	 * the worker threads are signaled to shutdown.
 	 */
 	thread_pool_stop_and_wait(main_thread_pool);
-<<<<<<< HEAD
-	thread_pool_destroy(main_thread_pool);
-
-out_free_device_pdata:
-	free_device_pdata(ctx);
-
+out_free_xml_data:
+	free(xml_zstd);
 out_destroy_context:
-=======
-out_free_xml_data:
->>>>>>> d62bc62b
-	free(xml_zstd);
 	iio_context_destroy(ctx);
 
 	return ret;
