--- conflicted
+++ resolved
@@ -63,19 +63,6 @@
 
 	argw = dup_argv(MY_NAME, argc, argv);
 
-<<<<<<< HEAD
-	printf("Library version: %u.%u (git tag: %s)\n",
-	       iio_context_get_version_major(NULL),
-	       iio_context_get_version_minor(NULL),
-	       iio_context_get_version_tag(NULL));
-
-	printf("Compiled with backends:");
-	for (i = 0; i < iio_get_backends_count(); i++)
-		printf(" %s", iio_get_backend(i));
-	printf("\n");
-
-=======
->>>>>>> d62bc62b
 	ctx = handle_common_opts(MY_NAME, argc, argw, MY_OPTS, options, options_descriptions);
 	opts = add_common_options(options);
 	if (!opts) {
