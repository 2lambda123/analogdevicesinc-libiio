--- conflicted
+++ resolved
@@ -36,11 +36,8 @@
 	struct iio_context *ctx;
 	size_t xml_len;
 	struct option *opts;
-<<<<<<< HEAD
 	size_t buf_len;
-=======
 	int c, ret = EXIT_FAILURE;
->>>>>>> a015afec
 
 	argw = dup_argv(MY_NAME, argc, argv);
 	ctx = handle_common_opts(MY_NAME, argc, argw, "",
