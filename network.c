--- conflicted
+++ resolved
@@ -641,15 +641,8 @@
 
 		errno = 0;
 		tmp = strtoul(port, &end, 0);
-<<<<<<< HEAD
-		if (port == end || tmp > 0xFFFF)
+		if (port == end || tmp > 0xFFFF || errno == ERANGE)
 			return iio_ptr(-ENOENT);
-=======
-		if (port == end || tmp > 0xFFFF || errno == ERANGE) {
-			errno = ENOENT;
-			return NULL;
-		}
->>>>>>> eee8cba6
 
 		port_num = (uint16_t)tmp;
 	} else {
