--- conflicted
+++ resolved
@@ -28,16 +28,10 @@
 			       void *info)
 {
 	const CFNetServiceRef netService = (CFNetServiceRef)domainOrService;
-<<<<<<< HEAD
 	struct dns_sd_cb_data *bdata = info;
 	struct dns_sd_discovery_data *dd = bdata->d;
 	const struct iio_context_params *params = bdata->params;
-	char address_v4[DNS_SD_ADDRESS_STR_MAX+1] = "";
-	char address_v6[DNS_SD_ADDRESS_STR_MAX+1] = "";
-=======
-	struct dns_sd_discovery_data *dd = info;
 	char address[DNS_SD_ADDRESS_STR_MAX+1] = "";
->>>>>>> d62bc62b
 	char hostname[FQDN_LEN];
 	char name[FQDN_LEN];
 	struct sockaddr_in6 *sa6;
@@ -128,16 +122,6 @@
 		default:
 			continue;
 		}
-<<<<<<< HEAD
-	}
-
-	if (!have_v4 && !have_v6) {
-		prm_warn(params, "DNS SD: Can't resolve valid address for "
-			 "service %s.\n", name);
-		goto exit;
-	}
-=======
->>>>>>> d62bc62b
 
 		dd->port = port;
 		dd->hostname = strdup(hostname);
@@ -146,17 +130,12 @@
 
 		ptr = dd->addr_str + strnlen(dd->addr_str, DNS_SD_ADDRESS_STR_MAX);
 
-<<<<<<< HEAD
-	prm_dbg(params, "DNS SD: added %s (%s:%d)\n",
-		hostname, dd->addr_str, port);
-=======
 		if (sa->sin_family == AF_INET6
 		    && sa6->sin6_addr.s6_addr[0] == 0xfe
 		    && sa6->sin6_addr.s6_addr[1] == 0x80
 		    && if_indextoname((unsigned int)sa6->sin6_scope_id, ptr + 1)) {
 			*ptr = '%';
 		}
->>>>>>> d62bc62b
 
 		/* A list entry was filled, prepare new item on the list. */
 		dd->next = zalloc(sizeof(*dd->next));
@@ -167,7 +146,8 @@
 			prm_err(params, "DNS SD Bonjour Resolver : memory failure\n");
 		}
 
-		IIO_DEBUG("DNS SD: added %s (%s:%d)\n", hostname, dd->addr_str, port);
+		prm_dbg(params, "DNS SD: added %s (%s:%d)\n",
+			hostname, dd->addr_str, port);
 
 		dd = dd->next;
 	}
@@ -268,13 +248,8 @@
 			}
 		}
 
-<<<<<<< HEAD
+		remove_dup_discovery_data(params, &d);
 		port_knock_discovery_data(params, &d);
-		remove_dup_discovery_data(params, &d);
-=======
-		remove_dup_discovery_data(&d);
-		port_knock_discovery_data(&d);
->>>>>>> d62bc62b
 		*ddata = d;
 	}
 
